--- conflicted
+++ resolved
@@ -632,11 +632,6 @@
     
     return smoothness_reward * smoothness_weight
 
-
-<<<<<<< HEAD
-
-=======
->>>>>>> 7e5b58e7
 def joint_vel(env: ManagerBasedRLEnv, asset_cfg: SceneEntityCfg = SceneEntityCfg("robot")) -> torch.Tensor:
     """Penalize joint velocities on the articulation using L2 squared kernel.
 
@@ -655,20 +650,11 @@
     # 判斷正負是否不同
     different_sign = (vel1 * vel2 > 0).float()
     postorch = torch.where(
-<<<<<<< HEAD
         different_sign > 0.0 ,
         ((pos1 + pos2).abs() < 2.0).float(),
-=======
-        different_sign > 0.0,
-        ((pos1 + pos2).abs() < 0.1).float(),
->>>>>>> 7e5b58e7
         torch.tensor(0.0, device=pos1.device)
     )
     # 給固定獎勵 1.0（你可以改成別的值）
     reward = different_sign * 1.0 + postorch * 50.0
-<<<<<<< HEAD
-=======
-    print(postorch)
->>>>>>> 7e5b58e7
     return reward
-    return  0#torch.sum(torch.square(asset.data.joint_vel[:, asset_cfg.joint_ids]), dim=1)+    return  0#torch.sum(torch.square(asset.data.joint_vel[:, asset_cfg.joint_ids]), dim=1)
