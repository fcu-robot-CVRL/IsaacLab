--- conflicted
+++ resolved
@@ -1,12 +1,7 @@
-<<<<<<< HEAD
-# Reference: https://github.com/DLR-RM/rl-baselines3-zoo/blob/master/hyperparams/ppo.yml#L245
-# seed: 42
-=======
 # Copyright (c) 2022-2025, The Isaac Lab Project Developers (https://github.com/isaac-sim/IsaacLab/blob/main/CONTRIBUTORS.md).
 # All rights reserved.
 #
 # SPDX-License-Identifier: BSD-3-Clause
->>>>>>> 6d17b95e
 
 # Adapted from rsl_rl config
 seed: 42
@@ -24,7 +19,6 @@
 gae_lambda: 0.95
 max_grad_norm: 1.0
 vf_coef: 0.5
-<<<<<<< HEAD
 device: "cuda:0"
 policy_kwargs: "dict(
                   log_std_init=-1,
@@ -71,12 +65,4 @@
 # #                'use_sde': False}),
 # #              ('tau', 0.08),
 # #              ('train_freq', 8),
-# #              ('normalize', False)])
-=======
-policy_kwargs:
-  activation_fn: 'nn.ELU'
-  net_arch: [400, 200, 100]
-  optimizer_kwargs:
-    eps: !!float 1e-8
-  ortho_init: False
->>>>>>> 6d17b95e
+# #              ('normalize', False)])