--- conflicted
+++ resolved
@@ -119,7 +119,6 @@
     return torch.exp(-ang_vel_error / std**2)
 
 
-<<<<<<< HEAD
 def alternating_step_reward(
     env, command_name:str, sensor_cfg: SceneEntityCfg,max_last_time=0.5
 ) -> torch.Tensor:
@@ -159,13 +158,4 @@
     # no reward for zero command
     reward *= torch.norm(env.command_manager.get_command(command_name)[:, :2], dim=1) > 0.1
 
-    return reward
-=======
-def stand_still_joint_deviation_l1(
-    env, command_name: str, command_threshold: float = 0.06, asset_cfg: SceneEntityCfg = SceneEntityCfg("robot")
-) -> torch.Tensor:
-    """Penalize offsets from the default joint positions when the command is very small."""
-    command = env.command_manager.get_command(command_name)
-    # Penalize motion when command is nearly zero.
-    return mdp.joint_deviation_l1(env, asset_cfg) * (torch.norm(command[:, :2], dim=1) < command_threshold)
->>>>>>> 6d17b95e
+    return reward