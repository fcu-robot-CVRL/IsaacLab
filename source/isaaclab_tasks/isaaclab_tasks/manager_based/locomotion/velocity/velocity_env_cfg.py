# Copyright (c) 2022-2025, The Isaac Lab Project Developers (https://github.com/isaac-sim/IsaacLab/blob/main/CONTRIBUTORS.md).
# All rights reserved.
#
# SPDX-License-Identifier: BSD-3-Clause

import math
from dataclasses import MISSING

import isaaclab.sim as sim_utils
from isaaclab.assets import ArticulationCfg, AssetBaseCfg
from isaaclab.envs import ManagerBasedRLEnvCfg
from isaaclab.managers import CurriculumTermCfg as CurrTerm
from isaaclab.managers import EventTermCfg as EventTerm
from isaaclab.managers import ObservationGroupCfg as ObsGroup
from isaaclab.managers import ObservationTermCfg as ObsTerm
from isaaclab.managers import RewardTermCfg as RewTerm
from isaaclab.managers import SceneEntityCfg
from isaaclab.managers import TerminationTermCfg as DoneTerm
from isaaclab.scene import InteractiveSceneCfg
from isaaclab.sensors import ContactSensorCfg, RayCasterCfg, patterns, ImuCfg
from isaaclab.terrains import TerrainImporterCfg
from isaaclab.utils import configclass
from isaaclab.utils.assets import ISAAC_NUCLEUS_DIR, ISAACLAB_NUCLEUS_DIR
from isaaclab.utils.noise import AdditiveUniformNoiseCfg as Unoise

import isaaclab_tasks.manager_based.locomotion.velocity.mdp as mdp

##
# Pre-defined configs
##
from isaaclab.terrains.config.rough import ROUGH_TERRAINS_CFG  # isort: skip


##
# Scene definition
##


@configclass
class MySceneCfg(InteractiveSceneCfg):
    """Configuration for the terrain scene with a legged robot."""

    # ground terrain
    terrain = TerrainImporterCfg(
        prim_path="/World/ground",
        terrain_type="generator",
        terrain_generator=ROUGH_TERRAINS_CFG,
        max_init_terrain_level=5,
        collision_group=-1,
        physics_material=sim_utils.RigidBodyMaterialCfg(
            friction_combine_mode="multiply",
            restitution_combine_mode="multiply",
            static_friction=1.0,
            dynamic_friction=1.0,
        ),
        visual_material=sim_utils.MdlFileCfg(
            mdl_path=f"{ISAACLAB_NUCLEUS_DIR}/Materials/TilesMarbleSpiderWhiteBrickBondHoned/TilesMarbleSpiderWhiteBrickBondHoned.mdl",
            project_uvw=True,
            texture_scale=(0.25, 0.25),
        ),
        debug_vis=False,
    )
    # robots
    robot: ArticulationCfg = MISSING
    # sensors
    height_scanner = RayCasterCfg(
        prim_path="{ENV_REGEX_NS}/Robot/base",
        offset=RayCasterCfg.OffsetCfg(pos=(0.0, 0.0, 20.0)),
        ray_alignment="yaw",
        pattern_cfg=patterns.GridPatternCfg(resolution=0.1, size=[1.6, 1.0]),
        debug_vis=False,
        mesh_prim_paths=["/World/ground"],
    )
    # imu_scanner = ImuCfg(
    #     prim_path="{ENV_REGEX_NS}/Robot/base",
    # )
    imu_scanner_pelvis = ImuCfg(
        prim_path="{ENV_REGEX_NS}/Robot/base"
    )
    imu_scanner_L_elbow = ImuCfg(
        prim_path="{ENV_REGEX_NS}/Robot/base"
    )
    imu_scanner_R_elbow = ImuCfg(
        prim_path="{ENV_REGEX_NS}/Robot/base"
    )
    imu_scanner_L_knee = ImuCfg(
        prim_path="{ENV_REGEX_NS}/Robot/base"
    )
    imu_scanner_R_knee = ImuCfg(
        prim_path="{ENV_REGEX_NS}/Robot/base"
    )
    # contact sensor
    contact_sensor_left = ContactSensorCfg(
        prim_path="{ENV_REGEX_NS}/Robot/base"
    )
    contact_sensor_right = ContactSensorCfg(
        prim_path="{ENV_REGEX_NS}/Robot/base"
    )

    contact_forces = ContactSensorCfg(prim_path="{ENV_REGEX_NS}/Robot/g1/.*", history_length=3, track_air_time=True)
    # lights
    sky_light = AssetBaseCfg(
        prim_path="/World/skyLight",
        spawn=sim_utils.DomeLightCfg(
            intensity=750.0,
            texture_file=f"{ISAAC_NUCLEUS_DIR}/Materials/Textures/Skies/PolyHaven/kloofendal_43d_clear_puresky_4k.hdr",
        ),
    )


##
# MDP settings
##


@configclass
class CommandsCfg:
    """Command specifications for the MDP."""

    base_velocity = mdp.UniformVelocityCommandCfg(
        asset_name="robot",
        resampling_time_range=(10.0, 10.0),
        rel_standing_envs=0.02,
        rel_heading_envs=1.0,
        heading_command=True,
        heading_control_stiffness=0.5,
        debug_vis=True,
        ranges=mdp.UniformVelocityCommandCfg.Ranges(
            lin_vel_x=(-1.0, 1.0), lin_vel_y=(-1.0, 1.0), ang_vel_z=(-1.0, 1.0), heading=(-math.pi, math.pi)
        ),
    )


@configclass
class ActionsCfg:
    """Action specifications for the MDP."""

    joint_pos = mdp.JointPositionActionCfg(asset_name="robot", joint_names=[".*"], scale=0.5, use_default_offset=True)
    # 軀幹關節 - 最保守的控制
    # torso_joints = mdp.JointPositionActionCfg(
    #     asset_name="robot", 
    #     joint_names=["torso_joint"], 
    #     scale=0.05  # 軀幹需要最穩定
    # )
    
    # # 髖關節 - 腿部核心，需要穩定但有一定靈活性
    # hip_joints = mdp.JointPositionActionCfg(
    #     asset_name="robot", 
    #     joint_names=[
    #         "left_hip_pitch_joint", "right_hip_pitch_joint",
    #         "left_hip_roll_joint", "right_hip_roll_joint", 
    #         "left_hip_yaw_joint", "right_hip_yaw_joint"
    #     ], 
    #     scale=0.08
    # )
    
    # # 膝關節 - 步行的關鍵關節
    # knee_joints = mdp.JointPositionActionCfg(
    #     asset_name="robot", 
    #     joint_names=["left_knee_joint", "right_knee_joint"], 
    #     scale=0.1
    # )
    
    # # 踝關節 - 平衡和地面接觸
    # ankle_joints = mdp.JointPositionActionCfg(
    #     asset_name="robot", 
    #     joint_names=[
    #         "left_ankle_pitch_joint", "right_ankle_pitch_joint",
    #         "left_ankle_roll_joint", "right_ankle_roll_joint"
    #     ], 
    #     scale=0.06
    # )
    
    # # 肩膀關節 - 平衡輔助
    # shoulder_joints = mdp.JointPositionActionCfg(
    #     asset_name="robot", 
    #     joint_names=[
    #         "left_shoulder_pitch_joint", "right_shoulder_pitch_joint",
    #         "left_shoulder_roll_joint", "right_shoulder_roll_joint",
    #         "left_shoulder_yaw_joint", "right_shoulder_yaw_joint"
    #     ], 
    #     scale=0.04
    # )
    
    # # 手肘關節 - 較小的動作範圍
    # elbow_joints = mdp.JointPositionActionCfg(
    #     asset_name="robot", 
    #     joint_names=[
    #         "left_elbow_pitch_joint", "right_elbow_pitch_joint",
    #         "left_elbow_roll_joint", "right_elbow_roll_joint"
    #     ], 
    #     scale=0.03
    # )
    
    # # 手指關節 - 最小的動作範圍
    # finger_joints = mdp.JointPositionActionCfg(
    #     asset_name="robot", 
    #     joint_names=[
    #         "left_zero_joint", "left_one_joint", "left_two_joint",
    #         "left_three_joint", "left_four_joint", "left_five_joint", "left_six_joint",
    #         "right_zero_joint", "right_one_joint", "right_two_joint", 
    #         "right_three_joint", "right_four_joint", "right_five_joint", "right_six_joint"
    #     ], 
    #     scale=0.01
    # )


@configclass
class ObservationsCfg:
    """Observation specifications for the MDP."""

    @configclass
    class PolicyCfg(ObsGroup):
        """Observations for policy group."""

        # observation terms (order preserved)
        base_lin_vel = ObsTerm(func=mdp.base_lin_vel, noise=Unoise(n_min=-0.1, n_max=0.1))
        base_ang_vel = ObsTerm(func=mdp.base_ang_vel, noise=Unoise(n_min=-0.2, n_max=0.2))
        projected_gravity = ObsTerm(
            func=mdp.projected_gravity,
            noise=Unoise(n_min=-0.05, n_max=0.05),
        )
        velocity_commands = ObsTerm(func=mdp.generated_commands, params={"command_name": "base_velocity"})
        joint_pos = ObsTerm(func=mdp.joint_pos_rel, noise=Unoise(n_min=-0.01, n_max=0.01))
        joint_vel = ObsTerm(func=mdp.joint_vel_rel, noise=Unoise(n_min=-1.5, n_max=1.5))
        actions = ObsTerm(func=mdp.last_action)
        height_scan = ObsTerm(
            func=mdp.height_scan,
            params={"sensor_cfg": SceneEntityCfg("height_scanner")},
            noise=Unoise(n_min=-0.1, n_max=0.1),
            clip=(-1.0, 1.0),
        )
        # imu_scanner -------------------------------------------------------
        # imuser_ang = ObsTerm(
        #     func=mdp.imusener_ang_vel,
        #     params={"sensor_cfg": SceneEntityCfg("imu_scanner")},
        #     noise=Unoise(n_min=-0.1, n_max=0.1),
        # )
        # imuser_lin = ObsTerm(
        #     func=mdp.imusener_lin_vel,
        #     params={"sensor_cfg": SceneEntityCfg("imu_scanner")},
        #     noise=Unoise(n_min=-0.1, n_max=0.1),
        # )
        # imu_scanner_pelvis_ang = ObsTerm(
        #     func=mdp.imusener_ang_vel,
        #     params={"sensor_cfg": SceneEntityCfg("imu_scanner_pelvis")},
        #     noise=Unoise(n_min=-0.1, n_max=0.1),
        # )
        # imu_scanner_pelvis_lin = ObsTerm(
        #     func=mdp.imusener_lin_vel,
        #     params={"sensor_cfg": SceneEntityCfg("imu_scanner_pelvis")},
        #     noise=Unoise(n_min=-0.1, n_max=0.1),
        # )
        # # imu_scanner_L_elbow -------------------------------------------------------
        # imu_scanner_L_elbow_ang = ObsTerm(
        #     func=mdp.imusener_ang_vel,
        #     params={"sensor_cfg": SceneEntityCfg("imu_scanner_L_elbow")},
        #     noise=Unoise(n_min=-0.1, n_max=0.1),
        # )
        # imu_scanner_L_elbow_lin = ObsTerm(
        #     func=mdp.imusener_lin_vel,
        #     params={"sensor_cfg": SceneEntityCfg("imu_scanner_L_elbow")},
        #     noise=Unoise(n_min=-0.1, n_max=0.1),
        # )
        # # imu_scanner_R_elbow -------------------------------------------------------
        # imu_scanner_R_elbow_ang = ObsTerm(
        #     func=mdp.imusener_ang_vel,
        #     params={"sensor_cfg": SceneEntityCfg("imu_scanner_R_elbow")},
        #     noise=Unoise(n_min=-0.1, n_max=0.1),
        # )
        # imu_scanner_R_elbow_lin = ObsTerm(
        #     func=mdp.imusener_lin_vel,
        #     params={"sensor_cfg": SceneEntityCfg("imu_scanner_R_elbow")},
        #     noise=Unoise(n_min=-0.1, n_max=0.1),
        # )
        # # imu_scanner_L_knee -------------------------------------------------------
        # imu_scanner_L_knee_ang = ObsTerm(
        #     func=mdp.imusener_ang_vel,
        #     params={"sensor_cfg": SceneEntityCfg("imu_scanner_L_knee")},
        #     noise=Unoise(n_min=-0.1, n_max=0.1),
        # )
        # imu_scanner_L_knee_lin = ObsTerm(
        #     func=mdp.imusener_lin_vel,
        #     params={"sensor_cfg": SceneEntityCfg("imu_scanner_L_knee")},
        #     noise=Unoise(n_min=-0.1, n_max=0.1),
        # )
        # # imu_scanner_R_knee -------------------------------------------------------
        # imu_scanner_R_knee_ang = ObsTerm(
        #     func=mdp.imusener_ang_vel,
        #     params={"sensor_cfg": SceneEntityCfg("imu_scanner_R_knee")},
        #     noise=Unoise(n_min=-0.1, n_max=0.1),
        # )
        # imu_scanner_R_knee_lin = ObsTerm(
        #     func=mdp.imusener_lin_vel,
        #     params={"sensor_cfg": SceneEntityCfg("imu_scanner_R_knee")},
        #     noise=Unoise(n_min=-0.1, n_max=0.1),
        # )
        # contact_sensor left_ankle -------------------------------------------------------
        # contact_sensor_left_ankle_roll_link = ObsTerm(
        #     func=mdp.contact_sensor_L,
        #     params={"sensor_cfg": SceneEntityCfg("contact_sensor_left")},
        #     noise=Unoise(n_min=-0.1, n_max=0.1),
        # )       
        
        # # contact_sensor right_ankle -------------------------------------------------------
        # contact_sensor_right_ankle_roll_link = ObsTerm(
        #     func=mdp.contact_sensor_R,
        #     params={"sensor_cfg": SceneEntityCfg("contact_sensor_right")},
        #     noise=Unoise(n_min=-0.1, n_max=0.1),
        # )


        def __post_init__(self):
            self.enable_corruption = True
            self.concatenate_terms = True

    # observation groups
    policy: PolicyCfg = PolicyCfg()


@configclass
class EventCfg:
    """Configuration for events."""

    # startup
    physics_material = EventTerm(
        func=mdp.randomize_rigid_body_material,
        mode="startup",
        params={
            "asset_cfg": SceneEntityCfg("robot", body_names=".*"),
            "static_friction_range": (0.8, 0.8),
            "dynamic_friction_range": (0.6, 0.6),
            "restitution_range": (0.0, 0.0),
            "num_buckets": 64,
        },
    )

    add_base_mass = EventTerm(
        func=mdp.randomize_rigid_body_mass,
        mode="startup",
        params={
            "asset_cfg": SceneEntityCfg("robot", body_names="base"),
            "mass_distribution_params": (-5.0, 5.0),
            "operation": "add",
        },
    )

    base_com = EventTerm(
        func=mdp.randomize_rigid_body_com,
        mode="startup",
        params={
            "asset_cfg": SceneEntityCfg("robot", body_names="base"),
            "com_range": {"x": (-0.05, 0.05), "y": (-0.05, 0.05), "z": (-0.01, 0.01)},
        },
    )

    # reset
    base_external_force_torque = EventTerm(
        func=mdp.apply_external_force_torque,
        mode="reset",
        params={
            "asset_cfg": SceneEntityCfg("robot", body_names="base"),
            "force_range": (0.0, 0.0),
            "torque_range": (-0.0, 0.0),
        },
    )

    reset_base = EventTerm(
        func=mdp.reset_root_state_uniform,
        mode="reset",
        params={
            "pose_range": {"x": (-0.5, 0.5), "y": (-0.5, 0.5), "yaw": (-3.14, 3.14)},
            "velocity_range": {
                "x": (-0.5, 0.5),
                "y": (-0.5, 0.5),
                "z": (-0.5, 0.5),
                "roll": (-0.5, 0.5),
                "pitch": (-0.5, 0.5),
                "yaw": (-0.5, 0.5),
            },
        },
    )

    reset_robot_joints = EventTerm(
        func=mdp.reset_joints_by_scale,
        mode="reset",
        params={
            "position_range": (0.5, 1.5),
            "velocity_range": (0.0, 0.0),
        },
    )

    # interval
    push_robot = EventTerm(
        func=mdp.push_by_setting_velocity,
        mode="interval",
        interval_range_s=(10.0, 15.0),
        params={"velocity_range": {"x": (-0.5, 0.5), "y": (-0.5, 0.5)}},
    )


@configclass
class RewardsCfg:
    """Reward terms for the MDP."""
    # 測試-------------------------------------------------------------------------
    # move_towards_target = RewTerm(
    #     func=mdp.move_towards_target, 
    #     weight=10.0, 
    #     params={"target_pos": (10.0, 0.0, 0.0)}  # 設定目標位置為 (10, 0, 0)
    # )

    # 新增的地板接觸獎勵
    # contact_ground_reward = RewTerm(
    #     func=mdp.contact_ground_reward, 
    #     weight=50.0, 
    #     params={
    #         "threshold": 1.0,
    #         "sensor_cfg": SceneEntityCfg("contact_forces", body_names=".*_ankle_roll_link")
    #     }
    # )
    # 左腳接觸獎勵
    # contact_ground_left_foot = RewTerm(
    #     func=mdp.contact_ground_reward, 
    #     weight=50.0, 
    #     params={
    #         "threshold": 1.0,
    #         "sensor_cfg": SceneEntityCfg("contact_sensor_left")
    #     }
    # )

    # # 右腳接觸獎勵
    # contact_ground_right_foot = RewTerm(
    #     func=mdp.contact_ground_reward, 
    #     weight=50.0, 
    #     params={
    #         "threshold": 1.0,
    #         "sensor_cfg": SceneEntityCfg("contact_sensor_right")
    #     }
    # )

    # # 腿部自碰撞懲罰（簡單版本）
    # leg_self_collision_penalty = RewTerm(
    #     func=mdp.leg_self_collision_penalty,
    #     weight=-100.0,  # 負權重表示懲罰
    #     params={
    #         "dangerous_knee_angle": 2.5,      # 約143度
    #         "dangerous_hip_yaw_angle": 0.7    # 約40度
    #     }
    # )
    # ------------------------------------------------------------------------------

    # -- task
    track_lin_vel_xy_exp = RewTerm( #original weight = 1
        func=mdp.track_lin_vel_xy_exp, weight=1.0, params={"command_name": "base_velocity", "std": math.sqrt(0.25)}
    )
    track_ang_vel_z_exp = RewTerm(
        func=mdp.track_ang_vel_z_exp, weight=0.5, params={"command_name": "base_velocity", "std": math.sqrt(0.25)}
    )
    # -- penalties
    lin_vel_z_l2 = RewTerm(func=mdp.lin_vel_z_l2, weight=-2.0)
    # alive = RewTerm(func=mdp.is_alive, weight=10)
    # isend = RewTerm(func=mdp.is_terminated, weight=-100.0)
    # ang_vel_xy_l2 = RewTerm(func=mdp.ang_vel_xy_l2, weight=-0.05)
    # dof_torques_l2 = RewTerm(func=mdp.joint_torques_l2, weight=-1.0e-5)
    # dof_acc_l2 = RewTerm(func=mdp.joint_acc_l2, weight=-1.0e-3)
    # action_rate_l2 = RewTerm(func=mdp.action_rate_l2, weight=-0.01)
    # ang_vel_xy_l2 = RewTerm(func=mdp.ang_vel_xy_l2, weight=-0.5)
    # dof_torques_l2 = RewTerm(func=mdp.joint_torques_l2, weight=-1e-4)
    # dof_acc_l2 = RewTerm(func=mdp.joint_acc_l2, weight=	-1e-1)
    # action_rate_l2 = RewTerm(func=mdp.action_rate_l2, weight=-0.1)
    # feet_air_time = RewTerm(
    #     func=mdp.feet_air_time,
    #     weight=0.125,
    #     params={
    #         "sensor_cfg": SceneEntityCfg("contact_forces", body_names=".*FOOT"),
    #         "command_name": "base_velocity",
    #         "threshold": 0.5,
    #     },
    # )
    # undesired_contacts = RewTerm(
    #     func=mdp.undesired_contacts,
    #     weight=-1.0,
    #     params={"sensor_cfg": SceneEntityCfg("contact_forces", body_names=".*THIGH"), "threshold": 1.0},
    # )
    # # -- optional penalties
    # flat_orientation_l2 = RewTerm(func=mdp.flat_orientation_l2, weight=0.0)
    # dof_pos_limits = RewTerm(func=mdp.joint_pos_limits, weight=0.0)
    ang_vel_xy_l2 = RewTerm(func=mdp.ang_vel_xy_l2, weight=-0.05)
    dof_torques_l2 = RewTerm(func=mdp.joint_torques_l2, weight=-1.0e-5)
    dof_torques_l2_2 = RewTerm(func=mdp.joint_torques_l2, weight=-1.0e-5)
    dof_acc_l2 = RewTerm(func=mdp.joint_acc_l2, weight=-2.5e-7)
    action_rate_l2 = RewTerm(func=mdp.action_rate_l2, weight=-0.01)
    feet_air_time = RewTerm(
        func=mdp.feet_air_time,
        weight=0.125,
        params={
            "sensor_cfg": SceneEntityCfg("contact_forces", body_names=".*FOOT"),
            "command_name": "base_velocity",
            "threshold": 0.5,
        },
    )
    undesired_contacts = RewTerm(
        func=mdp.undesired_contacts,
        weight=-1.0,
        params={"sensor_cfg": SceneEntityCfg("contact_forces", body_names=".*THIGH"), "threshold": 1.0},
    )
    # -- optional penalties
    flat_orientation_l2 = RewTerm(func=mdp.flat_orientation_l2, weight=0.0)
    dof_pos_limits = RewTerm(func=mdp.joint_pos_limits, weight=0.0)


    # 新增：腳部馬達運動獎勵
    # foot_motor_movement_reward = RewTerm(
    #     func=mdp.foot_motor_movement_reward,
    #     weight=0.5  # 獎勵權重，可以調整
    # )
    
    # # 新增：對稱步態獎勵（選擇其中一個）
    # knee_symmetry_reward = RewTerm(
    #     func=mdp.knee_symmetry_reward,
    #     weight=1.0  # 或使用 simple_knee_alternation_reward
    # )
    
    # 替換為大腿對稱獎勵
    # thigh_symmetry_reward = RewTerm(
    #     func=mdp.thigh_symmetry_reward,
    #     weight=1.0
    # )
    action_smoothness_reward = RewTerm(func=mdp.action_smoothness_reward,weight=5,params={"smoothness_weight": 1.0, "max_change_rate": 0.3})

<<<<<<< HEAD

=======
>>>>>>> edc12e25
@configclass
class TerminationsCfg:
    """Termination terms for the MDP."""

    time_out = DoneTerm(func=mdp.time_out, time_out=True)
    base_contact = DoneTerm(
        func=mdp.illegal_contact,
        params={"sensor_cfg": SceneEntityCfg("contact_forces", body_names="base"), "threshold": 1.0},
    )
    torso_height = DoneTerm(func=mdp.root_height_below_minimum, params={"minimum_height": 0.26})



@configclass
class CurriculumCfg:
    """Curriculum terms for the MDP."""

    terrain_levels = CurrTerm(func=mdp.terrain_levels_vel)


##
# Environment configuration
##


@configclass
class LocomotionVelocityRoughEnvCfg(ManagerBasedRLEnvCfg):
    """Configuration for the locomotion velocity-tracking environment."""

    # Scene settings
    scene: MySceneCfg = MySceneCfg(num_envs=4096, env_spacing=2.5)
    # Basic settings
    observations: ObservationsCfg = ObservationsCfg()
    actions: ActionsCfg = ActionsCfg()
    commands: CommandsCfg = CommandsCfg()
    # MDP settings
    rewards: RewardsCfg = RewardsCfg()
    terminations: TerminationsCfg = TerminationsCfg()
    events: EventCfg = EventCfg()
    curriculum: CurriculumCfg = CurriculumCfg()

    def __post_init__(self):
        """Post initialization."""
        # general settings
        self.decimation = 4
        self.episode_length_s = 20.0
        # simulation settings
        self.sim.dt = 0.005
        self.sim.render_interval = self.decimation
        self.sim.physics_material = self.scene.terrain.physics_material
        self.sim.physx.gpu_max_rigid_patch_count = 10 * 2**15
        # update sensor update periods
        # we tick all the sensors based on the smallest update period (physics update period)
        if self.scene.height_scanner is not None:
            self.scene.height_scanner.update_period = self.decimation * self.sim.dt
        if self.scene.contact_forces is not None:
            self.scene.contact_forces.update_period = self.sim.dt

        # check if terrain levels curriculum is enabled - if so, enable curriculum for terrain generator
        # this generates terrains with increasing difficulty and is useful for training
        if getattr(self.curriculum, "terrain_levels", None) is not None:
            if self.scene.terrain.terrain_generator is not None:
                self.scene.terrain.terrain_generator.curriculum = True
        else:
            if self.scene.terrain.terrain_generator is not None:
                self.scene.terrain.terrain_generator.curriculum = False<|MERGE_RESOLUTION|>--- conflicted
+++ resolved
@@ -528,10 +528,6 @@
     # )
     action_smoothness_reward = RewTerm(func=mdp.action_smoothness_reward,weight=5,params={"smoothness_weight": 1.0, "max_change_rate": 0.3})
 
-<<<<<<< HEAD
-
-=======
->>>>>>> edc12e25
 @configclass
 class TerminationsCfg:
     """Termination terms for the MDP."""
