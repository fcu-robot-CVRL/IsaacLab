# Copyright (c) 2022-2025, The Isaac Lab Project Developers (https://github.com/isaac-sim/IsaacLab/blob/main/CONTRIBUTORS.md).
# All rights reserved.
#
# SPDX-License-Identifier: BSD-3-Clause

from isaaclab.managers import RewardTermCfg as RewTerm
from isaaclab.managers import SceneEntityCfg
from isaaclab.utils import configclass

import isaaclab_tasks.manager_based.locomotion.velocity.mdp as mdp
from isaaclab_tasks.manager_based.locomotion.velocity.velocity_env_cfg import LocomotionVelocityRoughEnvCfg, RewardsCfg

##
# Pre-defined configs
##
from isaaclab_assets import G1_MINIMAL_CFG  # isort: skip


@configclass
class G1Rewards(RewardsCfg):
    """Reward terms for the MDP."""

    termination_penalty = RewTerm(func=mdp.is_terminated, weight=-10.0)
    track_lin_vel_xy_exp = RewTerm(
        func=mdp.track_lin_vel_xy_yaw_frame_exp,
        weight=5.0,
        params={"command_name": "base_velocity", "std": 0.5},
    )
<<<<<<< HEAD
    # print_pos = RewTerm(
    #     func=mdp.get_body_pos_test, 
    #     weight=0.0001,
    #     params={"command_name": "base_velocity", "std": 0.5},
    # )
    dir_diff = RewTerm(
        func=mdp.leg_dir_ang_diff,
        weight=0.3,
        params={"command_name": "base_velocity", "std": 3.0},
    )
    # print_forward = RewTerm(
    #     func=mdp.get_forward_direction_test,
    #     weight=0.0001,
    #     params={"command_name": "base_velocity", "std": 0.5},
    # )

=======
    print_pos = RewTerm(func=mdp.get_body_pos_test, weight=0)
>>>>>>> edc12e25
    track_ang_vel_z_exp = RewTerm(
        func=mdp.track_ang_vel_z_world_exp, weight=2.0, params={"command_name": "base_velocity", "std": 0.5}
    )
    feet_air_time = RewTerm(
        func=mdp.feet_air_time_positive_biped,
        weight=0.25,
        params={
            "command_name": "base_velocity",
            "sensor_cfg": SceneEntityCfg("contact_forces", body_names=".*_foot_link"),
            "threshold": 1.0,
        },
    )
    feet_slide = RewTerm(
        func=mdp.feet_slide,
        weight=-1.0,
        params={
            "sensor_cfg": SceneEntityCfg("contact_forces", body_names=".*_foot_link"),
            "asset_cfg": SceneEntityCfg("robot", body_names=".*_foot_link"),
        },
    )

    # Penalize ankle joint limits
    dof_pos_limits = RewTerm(
        func=mdp.joint_pos_limits,
        weight=-1.0,
        params={"asset_cfg": SceneEntityCfg("robot", joint_names=[".*_ankle_joint", ".*_calf_joint",".*_thigh_joint"])},
    )
    # Penalize deviation from default of the joints that are not essential for locomotion
    joint_deviation_hip = RewTerm(
        func=mdp.joint_deviation_l1,
        weight=-1.0,
        params={"asset_cfg": SceneEntityCfg("robot", joint_names=".*_hip_joint")},
    )
    joint_deviation_arms = RewTerm(
        func=mdp.joint_deviation_l1,
        weight=-0.1,
        params={
            "asset_cfg": SceneEntityCfg(
                "robot",
                joint_names=[
                    ".*_shoulder_joint",
                    ".*_arm_joint",
                    ".*_hand_joint",
                ],
            )
        },
    )
    # joint_deviation_fingers = RewTerm(
    #     func=mdp.joint_deviation_l1,
    #     weight=-0.05,
    #     params={
    #         "asset_cfg": SceneEntityCfg(
    #             "robot",
    #             joint_names=[
    #                 ".*_five_joint",
    #                 ".*_three_joint",
    #                 ".*_six_joint",
    #                 ".*_four_joint",
    #                 ".*_zero_joint",
    #                 ".*_one_joint",
    #                 ".*_two_joint",
    #             ],
    #         )
    #     },
    # )
    joint_deviation_waist = RewTerm(
        func=mdp.joint_deviation_l1,
        weight=-0.1,
        params={"asset_cfg": SceneEntityCfg("robot", joint_names="waist_joint")},
    )
    
    alternating_step_reward= RewTerm(
        func=mdp.alternating_step_reward,
        weight=-5,
        params={
            "command_name": "base_velocity",
            "sensor_cfg": SceneEntityCfg("contact_forces", body_names=".*_foot_link"),
            "max_last_time": 0.5,
        },
    )
<<<<<<< HEAD
    joint_deviation_torso = RewTerm(
        func=mdp.joint_deviation_l1,
        weight=-1.0,
        params={"asset_cfg": SceneEntityCfg("robot", joint_names="waist_joint")},
    )
    
    alternating_step_reward= RewTerm(
        func=mdp.alternating_step_reward,
        weight=-5,
        params={
            "command_name": "base_velocity",
            "sensor_cfg": SceneEntityCfg("contact_forces", body_names=".*_foot_link"),
            "max_last_time": 0.5,
        },
    )
    ang_vel_sign = RewTerm(func=mdp.joint_vel, 
        weight=0.1,
        params={"asset_cfg":
            SceneEntityCfg(
            "robot", joint_names=[".*_thigh_joint"]
        )
        },)
=======
>>>>>>> edc12e25


@configclass
class G1RoughEnvCfg(LocomotionVelocityRoughEnvCfg):
    rewards: G1Rewards = G1Rewards()

    def __post_init__(self):
        # post init of parent
        super().__post_init__()
        # Scene
        self.scene.robot = G1_MINIMAL_CFG.replace(prim_path="{ENV_REGEX_NS}/Robot")
        self.scene.height_scanner.prim_path = "{ENV_REGEX_NS}/Robot/rotated_base"

        # Randomization
        self.events.push_robot = None
        self.events.add_base_mass = None
        self.events.reset_robot_joints.params["position_range"] = (1.0, 1.0)
        self.events.base_external_force_torque.params["asset_cfg"].body_names = ["rotated_base"]
        self.events.reset_base.params = {
            "pose_range": {"x": (-0.5, 0.5), "y": (-0.5, 0.5), "yaw": (-3.14, 3.14)},
            "velocity_range": {
                "x": (0.0, 0.0),
                "y": (0.0, 0.0),
                "z": (0.0, 0.0),
                "roll": (0.0, 0.0),
                "pitch": (0.0, 0.0),
                "yaw": (0.0, 0.0),
            },
        }
        self.events.base_com = None

        # Rewards
        self.rewards.lin_vel_z_l2.weight = 0.0
        self.rewards.undesired_contacts = None
        self.rewards.flat_orientation_l2.weight = -1.0
        self.rewards.action_rate_l2.weight = -0.005
        self.rewards.dof_acc_l2.weight = -1.25e-8
        self.rewards.dof_acc_l2.params["asset_cfg"] = SceneEntityCfg(
            "robot", joint_names=[".*_ankle_joint", ".*_calf_joint",".*_thigh_joint"]
        )
        self.rewards.dof_torques_l2.weight = -1.5e-8
        self.rewards.dof_torques_l2.params["asset_cfg"] = SceneEntityCfg(
            "robot", joint_names=[".*_ankle_joint", ".*_calf_joint",".*_thigh_joint"]
        )

        # Commands
        self.commands.base_velocity.ranges.lin_vel_x = (0.0, 1.0)
        self.commands.base_velocity.ranges.lin_vel_y = (-0.0, 0.0)
        self.commands.base_velocity.ranges.ang_vel_z = (-1.0, 1.0)

        # terminations
        self.terminations.base_contact.params["sensor_cfg"].body_names = ".*_hand_link"


@configclass
class G1RoughEnvCfg_PLAY(G1RoughEnvCfg):
    def __post_init__(self):
        # post init of parent
        super().__post_init__()

        # make a smaller scene for play
        self.scene.num_envs = 50
        self.scene.env_spacing = 2.5
        self.episode_length_s = 40.0
        # spawn the robot randomly in the grid (instead of their terrain levels)
        self.scene.terrain.max_init_terrain_level = None
        # reduce the number of terrains to save memory
        if self.scene.terrain.terrain_generator is not None:
            self.scene.terrain.terrain_generator.num_rows = 5
            self.scene.terrain.terrain_generator.num_cols = 5
            self.scene.terrain.terrain_generator.curriculum = False

        self.commands.base_velocity.ranges.lin_vel_x = (1.0, 1.0)
        self.commands.base_velocity.ranges.lin_vel_y = (0.0, 0.0)
        self.commands.base_velocity.ranges.ang_vel_z = (-1.0, 1.0)
        self.commands.base_velocity.ranges.heading = (0.0, 0.0)
        # disable randomization for play
        self.observations.policy.enable_corruption = False
        # remove random pushing
        self.events.base_external_force_torque = None
        self.events.push_robot = None<|MERGE_RESOLUTION|>--- conflicted
+++ resolved
@@ -26,26 +26,7 @@
         weight=5.0,
         params={"command_name": "base_velocity", "std": 0.5},
     )
-<<<<<<< HEAD
-    # print_pos = RewTerm(
-    #     func=mdp.get_body_pos_test, 
-    #     weight=0.0001,
-    #     params={"command_name": "base_velocity", "std": 0.5},
-    # )
-    dir_diff = RewTerm(
-        func=mdp.leg_dir_ang_diff,
-        weight=0.3,
-        params={"command_name": "base_velocity", "std": 3.0},
-    )
-    # print_forward = RewTerm(
-    #     func=mdp.get_forward_direction_test,
-    #     weight=0.0001,
-    #     params={"command_name": "base_velocity", "std": 0.5},
-    # )
-
-=======
     print_pos = RewTerm(func=mdp.get_body_pos_test, weight=0)
->>>>>>> edc12e25
     track_ang_vel_z_exp = RewTerm(
         func=mdp.track_ang_vel_z_world_exp, weight=2.0, params={"command_name": "base_velocity", "std": 0.5}
     )
@@ -126,12 +107,6 @@
             "max_last_time": 0.5,
         },
     )
-<<<<<<< HEAD
-    joint_deviation_torso = RewTerm(
-        func=mdp.joint_deviation_l1,
-        weight=-1.0,
-        params={"asset_cfg": SceneEntityCfg("robot", joint_names="waist_joint")},
-    )
     
     alternating_step_reward= RewTerm(
         func=mdp.alternating_step_reward,
@@ -149,8 +124,6 @@
             "robot", joint_names=[".*_thigh_joint"]
         )
         },)
-=======
->>>>>>> edc12e25
 
 
 @configclass
