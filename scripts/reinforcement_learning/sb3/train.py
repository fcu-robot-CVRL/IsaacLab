--- conflicted
+++ resolved
@@ -78,15 +78,9 @@
 import random
 from datetime import datetime
 
-<<<<<<< HEAD
-from stable_baselines3 import PPO, SAC, DDPG, A2C
-from stable_baselines3.common.callbacks import CheckpointCallback
-from stable_baselines3.common.logger import configure
-=======
 import omni
 from stable_baselines3 import PPO
 from stable_baselines3.common.callbacks import CheckpointCallback, LogEveryNTimesteps
->>>>>>> 6d17b95e
 from stable_baselines3.common.vec_env import VecNormalize
 
 from isaaclab.envs import (
@@ -199,19 +193,10 @@
         )
     
 
-<<<<<<< HEAD
-    # agent = PPO(policy_arch, env, verbose=1, **agent_cfg)
-    agent = SAC(policy_arch,env=env, verbose=1, **agent_cfg)   
-    
-    # configure the logger
-    new_logger = configure(log_dir, ["stdout", "tensorboard"])
-    agent.set_logger(new_logger)
-=======
     # create agent from stable baselines
     agent = PPO(policy_arch, env, verbose=1, tensorboard_log=log_dir, **agent_cfg)
     if args_cli.checkpoint is not None:
         agent = agent.load(args_cli.checkpoint, env, print_system_info=True)
->>>>>>> 6d17b95e
 
     # callbacks for agent
     checkpoint_callback = CheckpointCallback(save_freq=1000, save_path=log_dir, name_prefix="model", verbose=2)
